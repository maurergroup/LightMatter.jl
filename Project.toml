name = "Lightmatter"
uuid = "b578e399-e75b-4901-9c37-d6aa618b88c4"
authors = ["Henry Snowden, Reinhard Maurer"]
version = "1.0.4"

[deps]
DataInterpolations = "82cc6244-b520-54b8-b5a6-8a565e85f1d0"
DelimitedFiles = "8bb1440f-4735-579b-a4ab-409b98df4dab"
GeneralizedGenerated = "6b9d7cbe-bcb9-11e9-073f-15a7a543e2eb"
HDF5 = "f67ccb44-e63f-5c2f-98bd-6dc0ccc4ba2f"
Integrals = "de52edbc-65ea-441a-8357-d3a637375a31"
Interpolations = "a98d9a8b-a2ab-59e6-89dd-64a1c18fca59"
LinearAlgebra = "37e2e46d-f89d-539d-b4ee-838fcccc9c8e"
OrdinaryDiffEq = "1dea7af3-3e70-54e6-95c3-0bf5283fa5ed"
RecursiveArrayTools = "731186ca-8d62-57ce-b412-fbd966d074cd"
Roots = "f2b01f46-fcfa-551c-844a-d8ac1e96c665"

[compat]
<<<<<<< HEAD
GeneralizedGenerated = "0.3"
=======
DataInterpolations = "8"
>>>>>>> 9bfc5782
<|MERGE_RESOLUTION|>--- conflicted
+++ resolved
@@ -16,8 +16,5 @@
 Roots = "f2b01f46-fcfa-551c-844a-d8ac1e96c665"
 
 [compat]
-<<<<<<< HEAD
 GeneralizedGenerated = "0.3"
-=======
 DataInterpolations = "8"
->>>>>>> 9bfc5782
