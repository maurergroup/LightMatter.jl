--- conflicted
+++ resolved
@@ -16,9 +16,7 @@
 Roots = "f2b01f46-fcfa-551c-844a-d8ac1e96c665"
 
 [compat]
-<<<<<<< HEAD
 DelimitedFiles = "1"
-=======
 Integrals = "4"
 RecursiveArrayTools = "3"
 Roots = "2"
@@ -26,5 +24,4 @@
 OrdinaryDiffEq = "6"
 Interpolations = "0.15"
 GeneralizedGenerated = "0.3"
-DataInterpolations = "8"
->>>>>>> c6f9ae67
+DataInterpolations = "8"