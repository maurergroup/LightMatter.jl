using ModelingToolkit,DifferentialEquations,Plots,Symbolics,Dierckx,DelimitedFiles,Integrals
using Unitful,BenchmarkTools,ForwardDiff,StaticArrays,IfElse,Cubature
using ModelingToolkit: t_nounits as t, D_nounits as D
include("SymbolicsInterpolation.jl")
include("SimulationVariables.jl")
include("SimulationSetup.jl")
include("Lasers.jl")
include("ElectronTemperature.jl")
include("PhononTemperature.jl")
include("ElectronDistribution.jl")
include("SystemBuilder.jl")


function setup()
    las=define_laser_system(:Gaussian,fwhm=50,fluence=243,photon_en=3.1)
    sim = define_simulation_settings(nlchempot=true,nlelecphon=true,nlelecheat=true,noneqelec=false,elecphonint=false,elecelecint=false)
    mp = define_material_parameters(las,extcof=12.7,gamma=4.4315e-22,debye=165,noatoms=59,plasma=2.1357,thermalcond=320.0,
    elecperatom=1,eleceffmass=1.1,dos="DOS/Au_DOS.dat",secmomspecfun=23e-6,elecphon=1.44e-7,ballistic=0.0,cph=0.015)
    cons=Constants(8.617e-5,0.6582)
    dim = Homogenous()
    laser=laser_factory(las,dim)
    return sim,mp,las,laser,dim,cons
end

function main()
    sim,mp,las,laser,dim,cons=setup()
    tspan=(-250.0,250.0)
    initialtemps=Dict("Tel"=>300.0,"Tph"=>300.0)
<<<<<<< HEAD
    connected_sys,sys,u0,p=build_system(sim,mp,laser,las,cons,initialtemps)
    equations(connected_sys)
    sol=run_dynamics(connected_sys,u0,tspan,p)
    return sol,sys =#
    connected_eq,Tel_eq,Tph_eq = equation_builder(sim,mp,laser)
    sol = run_dynamics(connected_eq,Tel_eq,Tph_eq,las,mp)
    return sol
end
=======
    connected_sys,sys,u0,p=build_system(sim,mp,las,cons,dim,initialtemps)
    sol=run_dynamics(connected_sys,u0,tspan,p)
    return sol
end

sol=main()
>>>>>>> bb476c1c
<|MERGE_RESOLUTION|>--- conflicted
+++ resolved
@@ -26,20 +26,9 @@
     sim,mp,las,laser,dim,cons=setup()
     tspan=(-250.0,250.0)
     initialtemps=Dict("Tel"=>300.0,"Tph"=>300.0)
-<<<<<<< HEAD
-    connected_sys,sys,u0,p=build_system(sim,mp,laser,las,cons,initialtemps)
-    equations(connected_sys)
-    sol=run_dynamics(connected_sys,u0,tspan,p)
-    return sol,sys =#
-    connected_eq,Tel_eq,Tph_eq = equation_builder(sim,mp,laser)
-    sol = run_dynamics(connected_eq,Tel_eq,Tph_eq,las,mp)
-    return sol
-end
-=======
     connected_sys,sys,u0,p=build_system(sim,mp,las,cons,dim,initialtemps)
     sol=run_dynamics(connected_sys,u0,tspan,p)
     return sol
 end
 
 sol=main()
->>>>>>> bb476c1c
