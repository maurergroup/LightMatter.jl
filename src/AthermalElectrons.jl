--- conflicted
+++ resolved
@@ -214,11 +214,7 @@
 """
 function find_relaxeddistribution(egrid, goal, n, DOS)
     f(u,p) = goal - find_temperatureandμ(u, n, DOS, egrid)
-<<<<<<< HEAD
     Temp::Float64 = solve(NonlinearProblem(f,1000.0); abstol=1e-10, reltol=1e-10).u
-=======
-    Temp = solve(NonlinearProblem(f,1000.0); abstol=1e-12, reltol=1e-12).u
->>>>>>> e9f8903a
     μ = find_chemicalpotential(n, Temp, DOS, egrid)
     return FermiDirac(Temp, μ, egrid)
 end
