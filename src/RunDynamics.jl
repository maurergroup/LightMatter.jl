###
# Could add some more key-word arguemnts such as the algorithm used
###
"""
    run_simulation(sys::Dict{String,Union{Expr,Vector{Expr}}}, initialtemps::Dict{String, <:Number},
    tspan::Tuple{Number,Number}, sim::Simulation; 
    save, tolerance, max_step, min_step, callbacks)
    
    Generates the problem the dynamics will solve and then solves the coupled system of ODE's.
    Currently always uses Tsit5 for the integration routine but in the future that may be user-defined

    # Arguments
    - 'sys': Dictionary of ODE equations to be propagated
    - 'initialtemps': Dictionary of initial temperatures of the bath
    - 'tspan': Tuple of values for the dynamics to run between (the laser is centred on 0.0)
    - 'sim': Simulation settings and parameters
    
    # Optional Arguments
    - 'save': The time points the solution is saved at : Defaults to 2.0 fs
    - 'tolerance': The absolute and relative tolerance value of the dynamics : Defaults to 1e-4
    - 'max_step': Maximum step size for adaptive integrator : Defaults to 0.1 fs
    - 'min_step': Minimum step size for adaptive integrator : Defaults to 0.01 fs
    = 'callbacks': Any user-defined callbacks : Defaults to CallbackSet()

    # Returns
    - The solution of the dynamics calculation
"""
function run_simulation(sys::Dict{String,Union{Expr,Vector{Expr}}}, initialtemps::Dict{String, <:Number},
    tspan::Tuple{Number,Number}, sim::Simulation; 
    save=2.0, tolerance=1e-4, max_step=0.1, min_step=0.01, maxiters=1e5, callbacks=CallbackSet())

    u0 = generate_initialconditions(sim,initialtemps)
    p = generate_parameters(sim,initialtemps)
    simulation_expr = simulation_construction(sys,sim)
    simulation_problem! = mk_function((:du,:u,:p,:t),(),simulation_expr)
    println("Precompiling")
    simulation_problem!(similar(u0),u0,p,0.0)
    println("Running main dynamics")
    prob=ODEProblem(simulation_problem!,u0,tspan,p)
    #sol = solve(prob,Trapezoid(autodiff=false),abstol=tolerance,reltol=tolerance,saveat=save,dtmax=max_step,dtmin=min_step,callback = callbacks)
<<<<<<< HEAD
    if sim.fneq.Conductivity == false
        sol = solve(prob,Tsit5(),abstol=tolerance,reltol=tolerance,saveat=save,dtmax=max_step, maxiters=1e5, dtmin=min_step,callback = callbacks)
=======
    if sim.athermalelectrons.Conductivity == false
        sol = solve(prob,Tsit5(),abstol=tolerance,reltol=tolerance,saveat=save,dtmax=max_step,dtmin=min_step,callback = callbacks)
>>>>>>> 7d18cb51
    else
        sol = solve(prob,Trapezoid(autodiff=false),abstol=tolerance,reltol=tolerance,saveat=save,dtmax=max_step, maxiters=1e5, dtmin=min_step,callback = callbacks)
    end
    return sol
end

# Temporary function overloading to work with stiff integrators such as Trapezoid()

using ArrayInterface

function ArrayInterface.zeromatrix(A::NamedArrayPartition)
   B = ArrayPartition(A)
    x = reduce(vcat,vec.(B.x))
    x .* x' .* false
end<|MERGE_RESOLUTION|>--- conflicted
+++ resolved
@@ -38,13 +38,8 @@
     println("Running main dynamics")
     prob=ODEProblem(simulation_problem!,u0,tspan,p)
     #sol = solve(prob,Trapezoid(autodiff=false),abstol=tolerance,reltol=tolerance,saveat=save,dtmax=max_step,dtmin=min_step,callback = callbacks)
-<<<<<<< HEAD
-    if sim.fneq.Conductivity == false
-        sol = solve(prob,Tsit5(),abstol=tolerance,reltol=tolerance,saveat=save,dtmax=max_step, maxiters=1e5, dtmin=min_step,callback = callbacks)
-=======
     if sim.athermalelectrons.Conductivity == false
         sol = solve(prob,Tsit5(),abstol=tolerance,reltol=tolerance,saveat=save,dtmax=max_step,dtmin=min_step,callback = callbacks)
->>>>>>> 7d18cb51
     else
         sol = solve(prob,Trapezoid(autodiff=false),abstol=tolerance,reltol=tolerance,saveat=save,dtmax=max_step, maxiters=1e5, dtmin=min_step,callback = callbacks)
     end
